#include "core/PegasusState.hpp"
#include "core/PegasusInst.hpp"
#include "core/VecElements.hpp"
#include "core/Fetch.hpp"
#include "core/Execute.hpp"
#include "core/translate/Translate.hpp"
#include "core/Exception.hpp"
#include "include/ActionTags.hpp"
#include "include/PegasusUtils.hpp"
#include "system/PegasusSystem.hpp"
#include "core/observers/SimController.hpp"
#include "core/observers/InstructionLogger.hpp"
#include "core/observers/STFLogger.hpp"
#include "core/observers/STFValidator.hpp"

#include "mavis/mavis/Mavis.h"

#include "sparta/simulation/ResourceTreeNode.hpp"
#include "sparta/memory/SimpleMemoryMapNode.hpp"
#include "sparta/utils/LogUtils.hpp"

namespace pegasus
{
    uint32_t getXlenFromIsaString_(const std::string & isa_string)
    {
        if (isa_string.find("32") != std::string::npos)
        {
            return 32;
        }
        else if (isa_string.find("64") != std::string::npos)
        {
            return 64;
        }
        else
        {
            sparta_assert(false, "Failed to determine XLEN from ISA string: " << isa_string);
        }
    }

    PegasusState::PegasusState(sparta::TreeNode* core_tn, const PegasusStateParameters* p) :
        sparta::Unit(core_tn),
        hart_id_(p->hart_id),
        isa_string_(p->isa_string),
        vlen_(p->vlen),
        xlen_(getXlenFromIsaString_(isa_string_)),
<<<<<<< HEAD
        supported_isa_string_(
            std::string("rv" + std::to_string(xlen_)
                        + SUPPORTED_ISA_STR)),
=======
        supported_isa_string_(std::string("rv" + std::to_string(xlen_)
                                          + "gbv_zicsr_zifencei_zca_zcd_zcb_zicbop_zicbom_zicboz_"
                                            "zicond_zabha_zfa_zihintntl_zihintpause")),
>>>>>>> 5a72bc21
        isa_file_path_(p->isa_file_path),
        uarch_file_path_(p->uarch_file_path),
        csr_values_json_(p->csr_values),
        extension_manager_(mavis::extension_manager::riscv::RISCVExtensionManager::fromISA(
            supported_isa_string_, isa_file_path_ + std::string("/riscv_isa_spec.json"),
            isa_file_path_)),
        ilimit_(p->ilimit),
        stop_sim_on_wfi_(p->stop_sim_on_wfi),
        stf_filename_(p->stf_filename),
        validation_stf_filename_(p->validate_with_stf),
        hypervisor_enabled_(extension_manager_.isEnabled("h")),
        vector_config_(std::make_unique<VectorConfig>()),
        inst_logger_(core_tn, "inst", "Pegasus Instruction Logger"),
        stf_valid_logger_(core_tn, "stf_valid", "Pegasus STF Validator Logger"),
        finish_action_group_("finish_inst"),
        stop_sim_action_group_("stop_sim")
    {
        sparta_assert(false == hypervisor_enabled_, "Hypervisor is not supported yet");
        sparta_assert(xlen_ == extension_manager_.getXLEN());
        extension_manager_.setISA(isa_string_);

        const auto json_dir = (xlen_ == 32) ? REG32_JSON_DIR : REG64_JSON_DIR;
        int_rset_ =
            RegisterSet::create(core_tn, json_dir + std::string("/reg_int.json"), "int_regs");
        fp_rset_ = RegisterSet::create(core_tn, json_dir + std::string("/reg_fp.json"), "fp_regs");
        const std::string vec_reg_json = "/reg_vec" + std::to_string(vlen_) + ".json";
        vec_rset_ = RegisterSet::create(core_tn, json_dir + vec_reg_json, "vec_regs");
        csr_rset_ =
            RegisterSet::create(core_tn, json_dir + std::string("/reg_csr.json"), "csr_regs");

        auto add_registers = [this](const auto & reg_set)
        {
            for (const auto & kvp : reg_set->getRegistersByName())
            {
                registers_by_name_[kvp.first] = kvp.second;
                for (auto & alias_name : kvp.second->getAliases())
                {
                    registers_by_name_[alias_name] = kvp.second;
                }
            }
        };

        add_registers(int_rset_);
        add_registers(fp_rset_);
        add_registers(vec_rset_);
        add_registers(csr_rset_);

        // Increment PC Action
        const bool CHECK_ILIMIT = ilimit_ > 0;
        if (CHECK_ILIMIT)
        {
            increment_pc_action_ = pegasus::Action::createAction<&PegasusState::incrementPc_<true>>(
                this, "increment pc");
        }
        else
        {
            increment_pc_action_ =
                pegasus::Action::createAction<&PegasusState::incrementPc_<false>>(this,
                                                                                  "increment pc");
        }

        // Add increment PC Action to finish ActionGroup
        finish_action_group_.addAction(increment_pc_action_);

        // Create Action to stop simulation
        stop_action_ = pegasus::Action::createAction<&PegasusState::stopSim_>(this, "stop sim");
        stop_action_.addTag(ActionTags::STOP_SIM_TAG);
        stop_sim_action_group_.addAction(stop_action_);

        // Update VectorConfig vlen
        vector_config_->setVLEN(vlen_);
    }

    // Not default -- defined in source file to reduce massive inlining
    PegasusState::~PegasusState() {}

    void PegasusState::onBindTreeEarly_()
    {
        auto core_tn = getContainer();
        fetch_unit_ = core_tn->getChild("fetch")->getResourceAs<Fetch*>();
        execute_unit_ = core_tn->getChild("execute")->getResourceAs<Execute*>();
        translate_unit_ = core_tn->getChild("translate")->getResourceAs<Translate*>();
        exception_unit_ = core_tn->getChild("exception")->getResourceAs<Exception*>();

        // Initialize Mavis
        DLOG("Initializing Mavis with ISA string " << isa_string_);

        mavis_ = std::make_unique<MavisType>(
            extension_manager_.constructMavis<
                PegasusInst, PegasusExtractor, PegasusInstAllocatorWrapper<PegasusInstAllocator>,
                PegasusExtractorAllocatorWrapper<PegasusExtractorAllocator>>(
                getUArchFiles_(), mavis_uid_list_, {}, // annotation overrides
                {},                                    // inclusions
                {},                                    // exclusions
                PegasusInstAllocatorWrapper<PegasusInstAllocator>(
                    sparta::notNull(PegasusAllocators::getAllocators(core_tn))->inst_allocator),
                PegasusExtractorAllocatorWrapper<PegasusExtractorAllocator>(
                    sparta::notNull(PegasusAllocators::getAllocators(core_tn))->extractor_allocator,
                    this)));

        if (isCompressionEnabled())
        {
            setPcAlignment_(2);
        }
        else
        {
            setPcAlignment_(4);
        }

        // Connect finish ActionGroup to Fetch
        finish_action_group_.setNextActionGroup(fetch_unit_->getActionGroup());
    }

    void PegasusState::onBindTreeLate_()
    {
        // Write initial values to CSR registers
        const boost::json::array json = mavis::parseJSON(csr_values_json_).as_array();
        for (uint32_t idx = 0; idx < json.size(); idx++)
        {
            const boost::json::object & csr_entry = json.at(idx).as_object();
            const auto csr_name_it = csr_entry.find("name");
            sparta_assert(csr_name_it != csr_entry.end());
            const auto csr_value_it = csr_entry.find("value");
            sparta_assert(csr_value_it != csr_entry.end());

            const std::string csr_name = boost::json::value_to<std::string>(csr_name_it->value());
            sparta::Register* csr_reg = findRegister(csr_name);
            if (csr_reg)
            {
                sparta_assert(csr_reg->getGroupNum()
                                  == (sparta::RegisterBase::group_num_type)RegType::CSR,
                              "Provided initial value for not-CSR register: " << csr_name);
                const std::string csr_hex_str =
                    boost::json::value_to<std::string>(csr_value_it->value());
                const uint64_t csr_val = std::stoull(csr_hex_str, nullptr, 16);
                std::cout << csr_name << ": " << HEX16(csr_val) << std::endl;
                csr_reg->dmiWrite(csr_val);
            }
            else
            {
                std::cout
                    << "WARNING: Provided initial value for CSR register that does not exist! "
                    << csr_name << std::endl;
            }
        }

        // Set up translation
        if (xlen_ == 64)
        {
            changeMMUMode<RV64>();
        }
        else
        {
            changeMMUMode<RV32>();
        }

        // FIXME: Does Sparta have a callback notif for when debug icount is reached?
        if (inst_logger_.observed())
        {
            if (xlen_ == 64)
            {
                addObserver(std::make_unique<InstructionLogger>(inst_logger_, ObserverMode::RV64));
            }
            else
            {
                addObserver(std::make_unique<InstructionLogger>(inst_logger_, ObserverMode::RV32));
            }
        }

        if (!stf_filename_.empty())
        {
            addObserver(std::make_unique<STFLogger>(xlen_, pc_, stf_filename_, this));
        }

        if (!validation_stf_filename_.empty())
        {
            if (xlen_ == 64)
            {
                addObserver(std::make_unique<STFValidator>(stf_valid_logger_, ObserverMode::RV64,
                                                           pc_, validation_stf_filename_));
            }
            else
            {
                addObserver(std::make_unique<STFValidator>(stf_valid_logger_, ObserverMode::RV32,
                                                           pc_, validation_stf_filename_));
            }
        }

        for (auto & obs : observers_)
        {
            obs->registerReadWriteMemCallbacks(pegasus_system_->getSystemMemory());
            for (auto reg : csr_rset_->getRegisters())
            {
                obs->registerReadWriteCsrCallbacks(reg);
            }
        }
    }

    void PegasusState::changeMavisContext()
    {
        extension_manager_.switchMavisContext(*mavis_.get());

        if (isCompressionEnabled())
        {
            setPcAlignment_(2);
        }
        else
        {
            setPcAlignment_(4);
        }
    }

    template <typename XLEN> void PegasusState::changeMMUMode()
    {
        static const std::vector<MMUMode> satp_mmu_mode_map = {
            MMUMode::BAREMETAL, // mode == 0
            MMUMode::SV32,      // mode == 1 xlen==32
            MMUMode::INVALID,   // mode == 2 - 7 -> reserved
            MMUMode::INVALID,   MMUMode::INVALID, MMUMode::INVALID, MMUMode::INVALID,
            MMUMode::INVALID, // mode ==  7
            MMUMode::SV39,    // mode ==  8, xlen==64
            MMUMode::SV48,    // mode ==  9, xlen==64
            MMUMode::SV57     // mode == 10, xlen==64
        };

        const uint32_t satp_val = READ_CSR_FIELD<XLEN>(this, SATP, "mode");
        sparta_assert(satp_val < satp_mmu_mode_map.size());
        const MMUMode mode = satp_mmu_mode_map[satp_val];

        const uint32_t mprv_val = READ_CSR_FIELD<XLEN>(this, MSTATUS, "mprv");
        const PrivMode prev_priv_mode = (PrivMode)READ_CSR_FIELD<XLEN>(this, MSTATUS, "mpp");
        ldst_priv_mode_ = (mprv_val == 1) ? prev_priv_mode : priv_mode_;
        const MMUMode ls_mode = (ldst_priv_mode_ == PrivMode::MACHINE) ? MMUMode::BAREMETAL : mode;

        DLOG_CODE_BLOCK(DLOG_OUTPUT("MMU Mode: " << mode);
                        DLOG_OUTPUT("MMU LS Mode: " << ls_mode););
        translate_unit_->changeMMUMode<XLEN>(mode, ls_mode);
    }

    mavis::FileNameListType PegasusState::getUArchFiles_() const
    {
        const std::string xlen_str = std::to_string(xlen_);
        const std::string xlen_uarch_file_path = uarch_file_path_ + "/rv" + xlen_str;
        const mavis::FileNameListType uarch_files = {
            xlen_uarch_file_path + "/pegasus_uarch_rv" + xlen_str + "i.json",
            xlen_uarch_file_path + "/pegasus_uarch_rv" + xlen_str + "m.json",
            xlen_uarch_file_path + "/pegasus_uarch_rv" + xlen_str + "a.json",
            xlen_uarch_file_path + "/pegasus_uarch_rv" + xlen_str + "f.json",
            xlen_uarch_file_path + "/pegasus_uarch_rv" + xlen_str + "d.json",
            xlen_uarch_file_path + "/pegasus_uarch_rv" + xlen_str + "zba.json",
            xlen_uarch_file_path + "/pegasus_uarch_rv" + xlen_str + "zbb.json",
            xlen_uarch_file_path + "/pegasus_uarch_rv" + xlen_str + "zbc.json",
            xlen_uarch_file_path + "/pegasus_uarch_rv" + xlen_str + "zbs.json",
            xlen_uarch_file_path + "/pegasus_uarch_rv" + xlen_str + "zve64x.json",
            xlen_uarch_file_path + "/pegasus_uarch_rv" + xlen_str + "zve64d.json",
            xlen_uarch_file_path + "/pegasus_uarch_rv" + xlen_str + "zve32x.json",
            xlen_uarch_file_path + "/pegasus_uarch_rv" + xlen_str + "zve32f.json",
            xlen_uarch_file_path + "/pegasus_uarch_rv" + xlen_str + "zicsr.json",
            xlen_uarch_file_path + "/pegasus_uarch_rv" + xlen_str + "zifencei.json",
            xlen_uarch_file_path + "/pegasus_uarch_rv" + xlen_str + "zicbop.json",
            xlen_uarch_file_path + "/pegasus_uarch_rv" + xlen_str + "zicbom.json",
            xlen_uarch_file_path + "/pegasus_uarch_rv" + xlen_str + "zicboz.json",
            xlen_uarch_file_path + "/pegasus_uarch_rv" + xlen_str + "zicond.json",
            xlen_uarch_file_path + "/pegasus_uarch_rv" + xlen_str + "zcmp.json",
            xlen_uarch_file_path + "/pegasus_uarch_rv" + xlen_str + "zabha.json",
            xlen_uarch_file_path + "/pegasus_uarch_rv" + xlen_str + "zilsd.json",
            xlen_uarch_file_path + "/pegasus_uarch_rv" + xlen_str + "zfa.json"};
        return uarch_files;
    }

    sparta::Register* PegasusState::getSpartaRegister(const mavis::OperandInfo::Element* operand)
    {
        if (operand)
        {
            switch (operand->operand_type)
            {
                case mavis::InstMetaData::OperandTypes::WORD:
                case mavis::InstMetaData::OperandTypes::LONG:
                    return getIntRegister(operand->field_value);
                case mavis::InstMetaData::OperandTypes::SINGLE:
                case mavis::InstMetaData::OperandTypes::DOUBLE:
                case mavis::InstMetaData::OperandTypes::QUAD:
                    return getFpRegister(operand->field_value);
                case mavis::InstMetaData::OperandTypes::VECTOR:
                    return getVecRegister(operand->field_value);
                case mavis::InstMetaData::OperandTypes::NONE:
                    sparta_assert(false, "Invalid Mavis Operand Type!");
            }
        }

        return nullptr;
    }

    Action::ItrType PegasusState::preExecute_(PegasusState* state, Action::ItrType action_it)
    {
        for (const auto & observer : observers_)
        {
            observer->preExecute(state);
        }

        return ++action_it;
    }

    Action::ItrType PegasusState::postExecute_(PegasusState* state, Action::ItrType action_it)
    {
        for (const auto & observer : observers_)
        {
            observer->postExecute(state);
        }

        return ++action_it;
    }

    Action::ItrType PegasusState::preException_(PegasusState* state, Action::ItrType action_it)
    {
        for (const auto & observer : observers_)
        {
            observer->preException(state);
        }

        return ++action_it;
    }

    template <typename XLEN> uint32_t PegasusState::getMisaExtFieldValue_() const
    {
        uint32_t ext_val = 0;
        for (char ext = 'a'; ext <= 'z'; ++ext)
        {
            const std::string ext_str = std::string(1, ext);
            if (extension_manager_.isEnabled(ext_str))
            {
                ext_val |= 1 << getCsrBitRange<XLEN>(MISA, ext_str.c_str()).first;
            }
        }

        // FIXME: Assume both User and Supervisor mode are supported
        ext_val |= 1 << CSR::MISA::u::high_bit;
        ext_val |= 1 << CSR::MISA::s::high_bit;

        return ext_val;
    }

    void PegasusState::enableInteractiveMode()
    {
        sparta_assert(sim_controller_ == nullptr, "Interactive mode is already enabled");
        auto observer = std::make_unique<SimController>();
        sim_controller_ = observer.get();
        addObserver(std::move(observer));
    }

    void PegasusState::useSpikeFormatting()
    {
        for (auto & obs : observers_)
        {
            if (auto inst_logger = dynamic_cast<InstructionLogger*>(obs.get()))
            {
                inst_logger->useSpikeFormatting();
            }
        }
    }

    sparta::Register* PegasusState::findRegister(const std::string & reg_name,
                                                 bool must_exist) const
    {
        auto iter = registers_by_name_.find(reg_name);
        auto reg = (iter != registers_by_name_.end()) ? iter->second : nullptr;
        sparta_assert(!must_exist || reg, "Failed to find register: " << reg_name);
        return reg;
    }

    template <typename MemoryType> MemoryType PegasusState::readMemory(const Addr paddr)
    {
        auto* memory = pegasus_system_->getSystemMemory();

        static_assert(std::is_trivial<MemoryType>());
        static_assert(std::is_standard_layout<MemoryType>());
        const size_t size = sizeof(MemoryType);
        std::vector<uint8_t> buffer(sizeof(MemoryType) / sizeof(uint8_t), 0);
        const bool success = memory->tryRead(paddr, size, buffer.data());
        sparta_assert(success, "Failed to read from memory at address 0x" << std::hex << paddr);

        const MemoryType value = convertFromByteVector<MemoryType>(buffer);
        ILOG("Memory read (" << std::dec << size << "B) to 0x" << std::hex << paddr << ": 0x"
                             << (uint64_t)value);
        return value;
    }

    template <typename MemoryType>
    void PegasusState::writeMemory(const Addr paddr, const MemoryType value)
    {
        auto* memory = pegasus_system_->getSystemMemory();

        static_assert(std::is_trivial<MemoryType>());
        static_assert(std::is_standard_layout<MemoryType>());
        const size_t size = sizeof(MemoryType);
        const std::vector<uint8_t> buffer = convertToByteVector<MemoryType>(value);
        const bool success = memory->tryWrite(paddr, size, buffer.data());
        sparta_assert(success, "Failed to write to memory at address 0x" << std::hex << paddr);

        ILOG("Memory write (" << std::dec << size << "B) to 0x" << std::hex << paddr << ": 0x"
                              << (uint64_t)value);
    }

    template int8_t PegasusState::readMemory<int8_t>(const Addr);
    template uint8_t PegasusState::readMemory<uint8_t>(const Addr);
    template int16_t PegasusState::readMemory<int16_t>(const Addr);
    template uint16_t PegasusState::readMemory<uint16_t>(const Addr);
    template int32_t PegasusState::readMemory<int32_t>(const Addr);
    template uint32_t PegasusState::readMemory<uint32_t>(const Addr);
    template int64_t PegasusState::readMemory<int64_t>(const Addr);
    template uint64_t PegasusState::readMemory<uint64_t>(const Addr);
    template void PegasusState::writeMemory<uint8_t>(const Addr, const uint8_t);
    template void PegasusState::writeMemory<uint16_t>(const Addr, const uint16_t);
    template void PegasusState::writeMemory<uint32_t>(const Addr, const uint32_t);
    template void PegasusState::writeMemory<uint64_t>(const Addr, const uint64_t);

    void PegasusState::addObserver(std::unique_ptr<Observer> observer)
    {
        if (observers_.empty())
        {
            pre_execute_action_ =
                pegasus::Action::createAction<&PegasusState::preExecute_>(this, "pre execute");
            post_execute_action_ =
                pegasus::Action::createAction<&PegasusState::postExecute_>(this, "post execute");
            pre_exception_action_ =
                pegasus::Action::createAction<&PegasusState::preException_>(this, "pre exception");

            finish_action_group_.addAction(post_execute_action_);
            exception_unit_->getActionGroup()->insertActionBefore(pre_exception_action_,
                                                                  ActionTags::EXCEPTION_TAG);
        }

        observers_.emplace_back(std::move(observer));
    }

    void PegasusState::insertExecuteActions(ActionGroup* action_group)
    {
        if (pre_execute_action_)
        {
            action_group->insertActionBefore(pre_execute_action_, ActionTags::EXECUTE_TAG);
        }
    }

    template <bool CHECK_ILIMIT>
    Action::ItrType PegasusState::incrementPc_(PegasusState*, Action::ItrType action_it)
    {
        // Set PC
        prev_pc_ = pc_;
        pc_ = next_pc_;
        DLOG("PC: 0x" << std::hex << pc_);

        // Increment instruction count
        ++sim_state_.inst_count;

        if constexpr (CHECK_ILIMIT)
        {
            if (sim_state_.inst_count == ilimit_)
            {
                std::cout << "Reached instruction limit (" << std::dec << ilimit_
                          << "), stopping simulation." << std::endl;
                const uint64_t exit_code = 0;
                stopSim(exit_code);
            }
        }

        return ++action_it;
    }

    // Initialze a program stack (argc, argv, envp, auxv, etc)
    // Useful info about ELF binaries: https://lwn.net/Articles/631631/
    // This is used mostly for system call emulation
    void PegasusState::setupProgramStack(const std::vector<std::string> & program_arguments)
    {
        if (false == getExecuteUnit()->getSystemCallEmulation())
        {
            // System call emulation is not enabled.  There's a good
            // chance we might be running a bare metal binary so no
            // need to set up prog arguments.  In any event, we better
            // not receive any either.
            sparta_assert(
                program_arguments.size() == 1,
                "System Call emulation is not enabled, but the program is given arguments: "
                    << program_arguments);
            return;
        }

        //
        // Taken from this awesome article:
        //
        // http://articles.manugarg.com/aboutelfauxiliaryvectors.html
        //
        // position          content                       size (bytes) + comment
        //------------------------------------------------------------------------
        // stack pointer ->  [ argc = number of args ]     4
        //                   [ argv[0] (pointer) ]         4   (program name)
        //                   [ argv[1] (pointer) ]         4
        //                   [ argv[..] (pointer) ]        4 * x
        //                   [ argv[n - 1] (pointer) ]     4
        //                   [ argv[n] (pointer) ]         4   (= NULL)
        //                   [ envp[0] (pointer) ]         4
        //                   [ envp[1] (pointer) ]         4
        //                   [ envp[..] (pointer) ]        4
        //                   [ envp[term] (pointer) ]      4   (= NULL)
        //                   [ auxv[0] (Elf32_auxv_t) ]    8
        //                   [ auxv[1] (Elf32_auxv_t) ]    8
        //                   [ auxv[..] (Elf32_auxv_t) ]   8
        //                   [ auxv[term] (Elf32_auxv_t) ] 8   (= AT_NULL vector)
        //                   [ padding ]                   0 - 16
        //                   [ argument ASCIIZ strings ]   >= 0
        //                   [ environment ASCIIZ str. ]   >= 0
        // (0xbffffffc)      [ end marker ]                4   (= NULL)
        // (0xc0000000)      < bottom of stack >           0   (virtual)
        //
        // The argument stack contains env, followed by command line
        // arguments, auxv data, ELF aux vector info, environment,
        // argv, and then argc.  The SP starts at argc and grows
        // towards upward.

        // Get the SP (aka x2)
        const bool MUST_EXIST = true;
        sparta::Register* reg = findRegister("sp", MUST_EXIST);
        uint64_t sp = 0;

        // Typicsl stack pointer is 8KB on most linux systems
        const uint64_t typical_ulimit_stack_size = 8192;
        if (xlen_ == 64)
        {
            sp = reg->dmiRead<RV64>();
            sparta_assert(std::numeric_limits<uint64_t>::max() - sp > typical_ulimit_stack_size,
                          "Stack pointer initial value has a good chance of overflowing");
        }
        else
        {
            sp = reg->dmiRead<RV32>();
            sparta_assert(std::numeric_limits<uint32_t>::max() - (uint32_t)sp
                              > typical_ulimit_stack_size,
                          "Stack pointer initial value has a good chance of overflowing");
        }
        sparta_assert(sp != 0, "The stack pointer (sp aka x2) is set to 0.  Use --reg \"sp <val>\" "
                               "to set it to something...smarter");

        auto* memory = sparta::notNull(pegasus_system_)->getSystemMemory();
        sparta_assert(memory != nullptr, "Got no memory to preload with the argument stack");

        ////////////////////////////////////////////////////////////////////////////////
        // Set up argc
        uint64_t data = program_arguments.size();
        memory->poke(sp, 8, (uint8_t*)&data);
        sp += 8;

        ////////////////////////////////////////////////////////////////////////////////
        // Set up argv pointers space -- where the arguments for the
        // program will be found in memory
        auto argv_sp_addr = sp; // Remember this address for later
        sp += 8 * program_arguments.size();
        data = 0;
        // Write (null) or end of argv arguments
        memory->poke(sp, 8, (uint8_t*)&data);
        sp += 8;

        ////////////////////////////////////////////////////////////////////////////////
        // Set up envp -- empty for now
        std::vector<std::string> env_vars;
        auto envp_sp_addr = sp;
        sp += 8 * env_vars.size();
        data = 0;
        memory->poke(sp, 8, (uint8_t*)&data); // Write (nil)
        sp += 8;

        ////////////////////////////////////////////////////////////////////////////////
        // Set up auxv
        // Magic...
        // https://github.com/pytorch/cpuinfo/blob/6c9eb84ba310f237cea13c478be50102e1128e9b/src/riscv/linux/riscv-isa.c
        const auto AT_HWCAP = 16;
        const auto COMPAT_HWCAP_ISA_I(1 << ('I' - 'A'));
        const auto COMPAT_HWCAP_ISA_M(1 << ('M' - 'A'));
        const auto COMPAT_HWCAP_ISA_A(1 << ('A' - 'A'));
        const auto COMPAT_HWCAP_ISA_F(1 << ('F' - 'A'));
        const auto COMPAT_HWCAP_ISA_D(1 << ('D' - 'A'));
        const auto COMPAT_HWCAP_ISA_C(1 << ('C' - 'A'));
        const auto COMPAT_HWCAP_ISA_V(1 << ('V' - 'A'));

        uint64_t a_val = COMPAT_HWCAP_ISA_I | COMPAT_HWCAP_ISA_M | COMPAT_HWCAP_ISA_A;
        if (extension_manager_.isEnabled("f"))
        {
            a_val |= COMPAT_HWCAP_ISA_F;
        }
        if (extension_manager_.isEnabled("d"))
        {
            a_val |= COMPAT_HWCAP_ISA_D;
        }
        if (extension_manager_.isEnabled("c"))
        {
            a_val |= COMPAT_HWCAP_ISA_C;
        }
        if (extension_manager_.isEnabled("v"))
        {
            a_val |= COMPAT_HWCAP_ISA_V;
        }
        uint64_t auxv[2] = {AT_HWCAP, a_val};
        memory->poke(sp, 16, (uint8_t*)&auxv);
        sp += 16;

        // padding
        memory->poke(sp, 8, (uint8_t*)&data); // Write (null)
        sp += 8;
        memory->poke(sp, 8, (uint8_t*)&data); // Write (null)
        sp += 8;

        ////////////////////////////////////////////////////////////////////////////////
        // argv string addresses -- need to pad to 16B boundary
        sp &= ~0xf;
        for (const auto & arg : program_arguments)
        {
            // Add 1 to include the null character
            const auto str_len = arg.size() + 1;
            ILOG("Pushing argv: " << arg);
            memory->poke(sp, str_len, (uint8_t*)arg.data());
            memory->poke(argv_sp_addr, 8, (uint8_t*)&sp);
            sp += str_len;
            argv_sp_addr += 8;
        }

        ////////////////////////////////////////////////////////////////////////////////
        // envp string addresses -- just like argv
        sp += 16;
        sp &= ~0xf;
        for (const auto & envp : env_vars)
        {
            const auto str_len = envp.size() + 1;
            memory->poke(sp, str_len, (uint8_t*)envp.data());
            memory->poke(envp_sp_addr, 8, (uint8_t*)&sp);
            sp += str_len;
            envp_sp_addr += 8;
        }
    }

    void PegasusState::boot()
    {
        std::cout << "Booting hartid " << std::dec << hart_id_ << std::endl;
        {
            PegasusState* state = this;

            if (xlen_ == 64)
            {
                POKE_CSR_REG<RV64>(this, MHARTID, hart_id_);

                const uint64_t xlen_val = 2;
                POKE_CSR_FIELD<RV64>(this, MISA, "mxl", xlen_val);

                const uint32_t ext_val = getMisaExtFieldValue_<RV64>();
                POKE_CSR_FIELD<RV64>(this, MISA, "extensions", ext_val);

                // Initialize MSTATUS/STATUS with User and Supervisor mode XLEN
                POKE_CSR_FIELD<RV64>(this, MSTATUS, "uxl", xlen_val);
                POKE_CSR_FIELD<RV64>(this, MSTATUS, "sxl", xlen_val);
                POKE_CSR_FIELD<RV64>(this, SSTATUS, "uxl", xlen_val);
            }
            else
            {
                POKE_CSR_REG<RV32>(this, MHARTID, hart_id_);

                const uint32_t xlen_val = 1;
                POKE_CSR_FIELD<RV32>(this, MISA, "mxl", xlen_val);

                const uint32_t ext_val = getMisaExtFieldValue_<RV32>();
                POKE_CSR_FIELD<RV32>(this, MISA, "extensions", ext_val);
            }

            std::cout << "PegasusState::boot()\n";
            std::cout << std::hex;
            std::cout << "\tMHARTID: 0x" << state->getCsrRegister(MHARTID)->dmiRead<uint64_t>()
                      << std::endl;
            std::cout << "\tMISA:    0x" << state->getCsrRegister(MISA)->dmiRead<uint64_t>()
                      << std::endl;
            std::cout << "\tMSTATUS: 0x" << state->getCsrRegister(MSTATUS)->dmiRead<uint64_t>()
                      << std::endl;
            std::cout << "\tSSTATUS: 0x" << state->getCsrRegister(SSTATUS)->dmiRead<uint64_t>()
                      << std::endl;
            std::cout << std::dec;
        }

        if (sim_controller_)
        {
            sim_controller_->postInit(this);
        }
    }

    void PegasusState::cleanup()
    {
        if (sim_controller_)
        {
            sim_controller_->onSimulationFinished(this);
        }
    }

} // namespace pegasus<|MERGE_RESOLUTION|>--- conflicted
+++ resolved
@@ -43,15 +43,9 @@
         isa_string_(p->isa_string),
         vlen_(p->vlen),
         xlen_(getXlenFromIsaString_(isa_string_)),
-<<<<<<< HEAD
         supported_isa_string_(
             std::string("rv" + std::to_string(xlen_)
                         + SUPPORTED_ISA_STR)),
-=======
-        supported_isa_string_(std::string("rv" + std::to_string(xlen_)
-                                          + "gbv_zicsr_zifencei_zca_zcd_zcb_zicbop_zicbom_zicboz_"
-                                            "zicond_zabha_zfa_zihintntl_zihintpause")),
->>>>>>> 5a72bc21
         isa_file_path_(p->isa_file_path),
         uarch_file_path_(p->uarch_file_path),
         csr_values_json_(p->csr_values),
