#pragma once

#include "core/ActionGroup.hpp"
#include "core/PegasusAllocatorWrapper.hpp"
#include "core/PegasusInst.hpp"
#include "core/observers/Observer.hpp"

#include "arch/RegisterSet.hpp"
#include "arch/supportedISA.hpp"
#include "include/PegasusTypes.hpp"
#include "include/CSRBitMasks64.hpp"
#include "include/CSRHelpers.hpp"

#include "sim/PegasusAllocators.hpp"

#include "mavis/mavis/extension_managers/RISCVExtensionManager.hpp"

#include "sparta/simulation/ParameterSet.hpp"
#include "sparta/simulation/Unit.hpp"
#include "sparta/utils/SpartaSharedPointerAllocator.hpp"

#ifndef REG32_JSON_DIR
#error "REG32_JSON_DIR must be defined"
#endif

#ifndef REG64_JSON_DIR
#error "REG64_JSON_DIR must be defined"
#endif

template <class InstT, class ExtenT, class InstTypeAllocator, class ExtTypeAllocator> class Mavis;

namespace pegasus
{
    class PegasusInst;
    using PegasusInstPtr = sparta::SpartaSharedPointer<PegasusInst>;
    class PegasusSystem;
    class Fetch;
    class Execute;
    class Translate;
    class Exception;
    class SimController;
    class VectorState;
    class STFLogger;
    class STFValidator;
    class SystemCallEmulator;
    class VectorConfig;

    using MavisType =
        Mavis<PegasusInst, PegasusExtractor, PegasusInstAllocatorWrapper<PegasusInstAllocator>,
              PegasusExtractorAllocatorWrapper<PegasusExtractorAllocator>>;

    class PegasusState : public sparta::Unit
    {
      public:
        // Name of this resource, required by sparta::UnitFactory
        static constexpr char name[] = "PegasusState";
        using base_type = PegasusState;

        class PegasusStateParameters : public sparta::ParameterSet
        {
          public:
            PegasusStateParameters(sparta::TreeNode* node) : sparta::ParameterSet(node)
            {
                vlen.addDependentValidationCallback(&PegasusStateParameters::validateVlen_,
                                                    "VLEN constraint");
            }

            PARAMETER(uint32_t, hart_id, 0, "Hart ID")
            PARAMETER(std::string, isa_string,
<<<<<<< HEAD
                      std::string("rv64") + DEFAULT_ISA_STR,
=======
                      "rv64gbv_zicsr_zifencei_zca_zcd_zcb_zicbop_zicbom_zicboz_zicond_zihintntl_zihintpause",
>>>>>>> 30afb7b0
                      "ISA string")
            PARAMETER(uint32_t, vlen, 256, "Vector register size in bits")
            PARAMETER(std::string, isa_file_path, "mavis_json", "Where are the Mavis isa files?")
            PARAMETER(std::string, uarch_file_path, "arch", "Where are the Pegasus uarch files?")
            PARAMETER(std::string, csr_values, "arch/default_csr_values.json",
                      "Provides initial values of CSRs")
            PARAMETER(uint32_t, ilimit, 0, "Instruction limit for stopping simulation")
            PARAMETER(bool, stop_sim_on_wfi, false, "Executing a WFI instruction stops simulation")
            PARAMETER(std::string, stf_filename, "",
                      "STF Trace file name (when not given, STF tracing is disabled)")
            PARAMETER(std::string, validate_with_stf, "",
                      "STF Trace file name (when not given, STF tracing is disabled)")

          private:
            static bool validateVlen_(uint32_t & vlen_val, const sparta::TreeNode*)
            {
                const std::vector<uint32_t> valid_vlen_values{128, 256, 512, 1024, 2048};
                return std::find(valid_vlen_values.begin(), valid_vlen_values.end(), vlen_val)
                       != valid_vlen_values.end();
            }
        };

        PegasusState(sparta::TreeNode* core_node, const PegasusStateParameters* p);

        // Not default -- defined in source file to reduce massive inlining
        virtual ~PegasusState();

        HartId getHartId() const { return hart_id_; }

        uint64_t getXlen() const { return xlen_; }

        mavis::extension_manager::riscv::RISCVExtensionManager & getExtensionManager()
        {
            return extension_manager_;
        }

        MavisType* getMavis() { return mavis_.get(); }

        enum MavisUIDs : mavis::InstructionUniqueID
        {
            MAVIS_UID_CSRRW = 1,
            MAVIS_UID_CSRRS,
            MAVIS_UID_CSRRC,
            MAVIS_UID_CSRRWI,
            MAVIS_UID_CSRRSI,
            MAVIS_UID_CSRRCI
        };

        std::set<std::string> & getMavisInclusions() { return inclusions_; }

        bool isCompressionEnabled() const
        {
            return inclusions_.contains("c") || inclusions_.contains("zca");
        }

        void changeMavisContext();

        bool getStopSimOnWfi() const { return stop_sim_on_wfi_; }

        void setPc(Addr pc) { pc_ = pc; }

        Addr getPc() const { return pc_; }

        Addr getPrevPc() const { return prev_pc_; }

        void setNextPc(Addr next_pc) { next_pc_ = next_pc; }

        Addr getNextPc() const { return next_pc_; }

        uint64_t getPcAlignment() const { return pc_alignment_; }

        uint64_t getPcAlignmentMask() const { return pc_alignment_mask_; }

        PrivMode getPrivMode() const { return priv_mode_; }

        PrivMode getLdstPrivMode() const { return ldst_priv_mode_; }

        bool getVirtualMode() const { return virtual_mode_; }

        void setPrivMode(PrivMode priv_mode, bool virt_mode)
        {
            virtual_mode_ = virt_mode && (priv_mode != PrivMode::MACHINE);
            priv_mode_ = priv_mode;
        }

        using Reservation = sparta::utils::ValidValue<Addr>;

        Reservation & getReservation() { return reservation_; }

        const Reservation & getReservation() const { return reservation_; }

        template <typename XLEN> void changeMMUMode();

        struct SimState
        {
            uint32_t current_opcode = 0;
            uint64_t current_uid = 0;
            PegasusInstPtr current_inst = nullptr;
            uint64_t inst_count = 0;
            bool sim_stopped = false;
            bool test_passed = true;
            int64_t workload_exit_code = 0;

            void reset()
            {
                current_opcode = 0;
                current_inst.reset();
            }
        };

        const SimState* getSimState() const { return &sim_state_; }

        SimState* getSimState() { return &sim_state_; }

        const VectorConfig* getVectorConfig() const { return vector_config_.get(); }

        VectorConfig* getVectorConfig() { return vector_config_.get(); }

        const PegasusInstPtr & getCurrentInst() { return sim_state_.current_inst; }

        void setCurrentInst(PegasusInstPtr inst)
        {
            inst->setUid(sim_state_.current_uid);
            sim_state_.current_inst = inst;
        }

        // Is the "H" extension enabled?
        bool hasHypervisor() const { return hypervisor_enabled_; }

        PegasusTranslationState* getFetchTranslationState() { return &fetch_translation_state_; }

        PegasusSystem* getPegasusSystem() const { return pegasus_system_; }

        void setPegasusSystem(PegasusSystem* pegasus_system) { pegasus_system_ = pegasus_system; }

        void enableInteractiveMode();

        void useSpikeFormatting();

        void setSystemCallEmulator(SystemCallEmulator* emulator)
        {
            system_call_emulator_ = emulator;
        }

        // Emulate ecall.  This function will determine the route to
        // send the emulation.  The return value is the return code
        // from the call.
        int64_t emulateSystemCall(const SystemCallStack &);

        Fetch* getFetchUnit() const { return fetch_unit_; }

        Execute* getExecuteUnit() const { return execute_unit_; }

        Translate* getTranslateUnit() const { return translate_unit_; }

        sparta::Register* getSpartaRegister(const mavis::OperandInfo::Element* operand);

        pegasus::RegisterSet* getIntRegisterSet() { return int_rset_.get(); }

        pegasus::RegisterSet* getFpRegisterSet() { return fp_rset_.get(); }

        pegasus::RegisterSet* getVecRegisterSet() { return vec_rset_.get(); }

        pegasus::RegisterSet* getCsrRegisterSet() { return csr_rset_.get(); }

        sparta::Register* getIntRegister(uint32_t reg_num)
        {
            return int_rset_->getRegister(reg_num);
        }

        sparta::Register* getFpRegister(uint32_t reg_num) { return fp_rset_->getRegister(reg_num); }

        sparta::Register* getVecRegister(uint32_t reg_num)
        {
            return vec_rset_->getRegister(reg_num);
        }

        sparta::Register* getCsrRegister(uint32_t reg_num)
        {
            return csr_rset_->getRegister(reg_num);
        }

        sparta::Register* findRegister(const std::string & reg_name, bool must_exist = true) const;

        template <typename MemoryType> MemoryType readMemory(const Addr paddr);

        template <typename MemoryType> void writeMemory(const Addr paddr, const MemoryType value);

        void addObserver(std::unique_ptr<Observer> observer);

        void insertExecuteActions(ActionGroup* action_group);

        ActionGroup* getFinishActionGroup() { return &finish_action_group_; }

        ActionGroup* getStopSimActionGroup() { return &stop_sim_action_group_; }

        Exception* getExceptionUnit() const { return exception_unit_; }

        void stopSim(const int64_t exit_code)
        {
            sim_state_.workload_exit_code = exit_code;
            sim_state_.test_passed = (exit_code == 0) ? true : false;
            sim_state_.sim_stopped = true;

            finish_action_group_.setNextActionGroup(&stop_sim_action_group_);
        }

        // Initialze a program stack (argc, argv, envp, auxv, etc)
        void setupProgramStack(const std::vector<std::string> & program_arguments);

        // For standalone Pegasus simulations, this method will be
        // called at the top of PegasusSim::run()
        void boot();

        // One-time cleanup phase after simulation end.
        void cleanup();

      private:
        void onBindTreeEarly_() override;
        void onBindTreeLate_() override;

        Action::ItrType preExecute_(PegasusState* state, Action::ItrType action_it);
        Action::ItrType postExecute_(PegasusState* state, Action::ItrType action_it);
        Action::ItrType preException_(PegasusState* state, Action::ItrType action_it);

        Action pre_execute_action_;
        Action post_execute_action_;
        Action pre_exception_action_;

        Action::ItrType stopSim_(PegasusState*, Action::ItrType action_it)
        {
            for (auto & obs : observers_)
            {
                obs->stopSim();
            }

            return ++action_it;
        }

        //! Hart ID
        const HartId hart_id_;

        // ISA string
        const std::string isa_string_;

        // VLEN (128, 256, 512, 1024 or 2048 bits)
        const uint32_t vlen_;

        // XLEN (either 32 or 64 bit)
        uint64_t xlen_ = 64;

        // Supported ISA string
        const std::string supported_isa_string_;

        template <typename XLEN> uint32_t getMisaExtFieldValue_() const;

        // Path to Mavis
        const std::string isa_file_path_;

        // Path to Pegasus
        const std::string uarch_file_path_;

        // Get Pegasus arch JSONs for Mavis
        mavis::FileNameListType getUArchFiles_() const;

        // CSR Initial Values JSON
        const std::string csr_values_json_;

        // Mavis extension manager
        mavis::extension_manager::riscv::RISCVExtensionManager extension_manager_;

        // Mavis
        std::unique_ptr<MavisType> mavis_;

        static inline mavis::InstUIDList mavis_uid_list_{
            {"csrrw", MAVIS_UID_CSRRW},   {"csrrs", MAVIS_UID_CSRRS},
            {"csrrc", MAVIS_UID_CSRRC},   {"csrrwi", MAVIS_UID_CSRRWI},
            {"csrrsi", MAVIS_UID_CSRRSI}, {"csrrci", MAVIS_UID_CSRRCI}};

        // Mavis list of included extension tags
        std::set<std::string> inclusions_;

        // Instruction limit to end simulation
        const uint64_t ilimit_ = 0;

        //! Stop simulatiion on WFI
        const bool stop_sim_on_wfi_;

        // STF Trace Filename
        const std::string stf_filename_;
        const std::string validation_stf_filename_;

        //! Do we have hypervisor?
        const bool hypervisor_enabled_;

        //! Current pc
        Addr pc_ = 0x0;

        //! Next pc
        Addr next_pc_ = 0x0;

        //! Previous pc
        Addr prev_pc_ = 0x0;

        //! PC alignment
        uint64_t pc_alignment_ = 4;

        //! PC alignment
        uint64_t pc_alignment_mask_ = ~(pc_alignment_ - 1);

        void setPcAlignment_(uint64_t pc_alignment)
        {
            sparta_assert(pc_alignment == 2 || pc_alignment == 4,
                          "Invalid PC alignment value! " << pc_alignment);
            pc_alignment_ = pc_alignment;
            pc_alignment_mask_ = ~(pc_alignment - 1);
        }

        //! Current privilege mode
        PrivMode priv_mode_ = PrivMode::MACHINE;

        //! Current privilege mode for LS translation
        PrivMode ldst_priv_mode_ = PrivMode::MACHINE;

        //! Current virtual translation mode
        bool virtual_mode_ = false;

        //! LR/SC Reservations
        Reservation reservation_;

        //! Simulation state
        SimState sim_state_;

        //! Vector state
        std::unique_ptr<VectorConfig> vector_config_;

        // Increment PC Action
        template <bool CHECK_ILIMIT>
        Action::ItrType incrementPc_(PegasusState* state, Action::ItrType action_it);
        pegasus::Action increment_pc_action_;

        // Translation/MMU state
        PegasusTranslationState fetch_translation_state_;

        //! PegasusSystem for accessing memory
        PegasusSystem* pegasus_system_ = nullptr;

        //! System Call Emulator for ecall emulation
        SystemCallEmulator* system_call_emulator_ = nullptr;

        // Fetch Unit
        Fetch* fetch_unit_ = nullptr;

        // Execute Unit
        Execute* execute_unit_ = nullptr;

        // Translate Unit
        Translate* translate_unit_ = nullptr;

        // Exception Unit
        Exception* exception_unit_ = nullptr;

        // Register set holding all Sparta registers from all generated JSON files
        std::unique_ptr<RegisterSet> int_rset_;
        std::unique_ptr<RegisterSet> fp_rset_;
        std::unique_ptr<RegisterSet> vec_rset_;
        std::unique_ptr<RegisterSet> csr_rset_;

        // Cached registers by name
        std::unordered_map<std::string, sparta::Register*> registers_by_name_;

        // Observers
        std::vector<std::unique_ptr<Observer>> observers_;

        // MessageSource used for InstructionLogger
        sparta::log::MessageSource inst_logger_;

        // MessageSource used for STFValidator
        sparta::log::MessageSource stf_valid_logger_;

        // Finish ActionGroup for post-execute simulator Actions
        ActionGroup finish_action_group_;

        // Stop simulation Action
        Action stop_action_;
        ActionGroup stop_sim_action_group_;

        // Co-simulation debug utils
        std::unordered_map<std::string, int> reg_ids_by_name_;
        SimController* sim_controller_ = nullptr;
    };

    template <typename XLEN>
    static inline XLEN READ_INT_REG(PegasusState* state, uint32_t reg_ident)
    {
        static_assert(std::is_same_v<XLEN, RV64> || std::is_same_v<XLEN, RV32>);
        return (reg_ident == 0) ? 0 : state->getIntRegister(reg_ident)->dmiRead<XLEN>();
    }

    template <typename XLEN>
    static inline void WRITE_INT_REG(PegasusState* state, uint32_t reg_ident, uint64_t reg_value)
    {
        static_assert(std::is_same_v<XLEN, RV64> || std::is_same_v<XLEN, RV32>);
        if (reg_ident != 0)
        {
            state->getIntRegister(reg_ident)->dmiWrite<XLEN>(reg_value);
        }
    }

    template <typename XLEN> static inline XLEN READ_FP_REG(PegasusState* state, uint32_t reg_ident)
    {
        static_assert(std::is_same_v<XLEN, RV64> || std::is_same_v<XLEN, RV32>);
        return state->getFpRegister(reg_ident)->dmiRead<XLEN>();
    }

    template <typename XLEN>
    static inline void WRITE_FP_REG(PegasusState* state, uint32_t reg_ident, uint64_t reg_value)
    {
        static_assert(std::is_same_v<XLEN, RV64> || std::is_same_v<XLEN, RV32>);
        state->getFpRegister(reg_ident)->dmiWrite<XLEN>(reg_value);
    }

    template <typename VLEN>
    static inline VLEN READ_VEC_REG(PegasusState* state, uint32_t reg_ident)
    {
        return state->getVecRegister(reg_ident)->dmiRead<VLEN>();
    }

    template <typename VLEN>
    static inline void WRITE_VEC_REG(PegasusState* state, uint32_t reg_ident, VLEN reg_value)
    {
        state->getVecRegister(reg_ident)->dmiWrite<VLEN>(reg_value);
    }

    template <typename Elem>
    static inline Elem READ_VEC_ELEM(PegasusState* state, uint32_t reg_ident, uint32_t idx)
    {
        return state->getVecRegister(reg_ident)->dmiRead<Elem>(idx);
    }

    template <typename Elem>
    static inline void WRITE_VEC_ELEM(PegasusState* state, uint32_t reg_ident, Elem value,
                                      uint32_t idx)
    {
        state->getVecRegister(reg_ident)->dmiWrite<Elem>(value, idx);
    }

    template <typename XLEN>
    static inline XLEN READ_CSR_REG(PegasusState* state, uint32_t reg_ident)
    {
        static_assert(std::is_same_v<XLEN, RV64> || std::is_same_v<XLEN, RV32>);
        return state->getCsrRegister(reg_ident)->read<XLEN>();
    }

    template <typename XLEN>
    static inline void WRITE_CSR_REG(PegasusState* state, uint32_t reg_ident, uint64_t reg_value)
    {
        static_assert(std::is_same_v<XLEN, RV64> || std::is_same_v<XLEN, RV32>);
        if (const auto mask = pegasus::getCsrBitMask<XLEN>(reg_ident);
            mask != std::numeric_limits<XLEN>::max())
        {
            auto reg = state->getCsrRegister(reg_ident);
            const auto old_value = reg->dmiRead<XLEN>();
            const auto write_val = (old_value & ~mask) | (reg_value & mask);
            reg->write<XLEN>(write_val);
        }
        else
        {
            state->getCsrRegister(reg_ident)->write<XLEN>(reg_value);
        }
    }

    template <typename XLEN>
    static inline XLEN PEEK_CSR_REG(PegasusState* state, uint32_t reg_ident)
    {
        static_assert(std::is_same_v<XLEN, RV64> || std::is_same_v<XLEN, RV32>);
        return state->getCsrRegister(reg_ident)->dmiRead<XLEN>();
    }

    template <typename XLEN>
    static inline void POKE_CSR_REG(PegasusState* state, uint32_t reg_ident, uint64_t reg_value)
    {
        static_assert(std::is_same_v<XLEN, RV64> || std::is_same_v<XLEN, RV32>);
        state->getCsrRegister(reg_ident)->dmiWrite<XLEN>(reg_value);
    }

    template <typename XLEN>
    static inline XLEN READ_CSR_FIELD(PegasusState* state, uint32_t reg_ident,
                                      const char* field_name)
    {
        static_assert(std::is_same_v<XLEN, RV64> || std::is_same_v<XLEN, RV32>);
        const auto & csr_bit_range = pegasus::getCsrBitRange<XLEN>(reg_ident, field_name);
        const XLEN field_lsb = csr_bit_range.first;
        const XLEN field_msb = csr_bit_range.second;
        const XLEN max_msb = std::is_same_v<XLEN, RV64> ? 63 : 31;
        // If field spans entire register, no mask/shift is needed
        if ((field_lsb == 0) && (field_msb >= max_msb))
        {
            return state->getCsrRegister(reg_ident)->dmiRead<XLEN>();
        }
        else
        {
            return ((state->getCsrRegister(reg_ident)->dmiRead<XLEN>() >> field_lsb)
                    & ((XLEN(1) << (field_msb - field_lsb + 1)) - 1));
        }
    }

    template <typename XLEN>
    static inline void WRITE_CSR_FIELD(PegasusState* state, uint32_t reg_ident,
                                       const char* field_name, uint64_t field_value)
    {
        static_assert(std::is_same_v<XLEN, RV64> || std::is_same_v<XLEN, RV32>);
        XLEN csr_value = READ_CSR_REG<XLEN>(state, reg_ident);

        const auto & csr_bit_range = pegasus::getCsrBitRange<XLEN>(reg_ident, field_name);
        const XLEN field_lsb = csr_bit_range.first;
        const XLEN field_msb = csr_bit_range.second;
        const XLEN max_msb = std::is_same_v<XLEN, RV64> ? 63 : 31;
        // If field spans entire register, no mask/shift is needed
        if ((field_lsb == 0) && (field_msb >= max_msb))
        {
            WRITE_CSR_REG<XLEN>(state, reg_ident, field_value);
        }
        else
        {
            const XLEN mask = ((XLEN(1) << (field_msb - field_lsb + 1)) - 1) << field_lsb;
            csr_value &= ~mask;

            const XLEN new_field_value = field_value << field_lsb;
            csr_value |= new_field_value;

            WRITE_CSR_REG<XLEN>(state, reg_ident, csr_value);
        }
    }

    template <typename XLEN>
    static inline void POKE_CSR_FIELD(PegasusState* state, uint32_t reg_ident,
                                      const char* field_name, uint64_t field_value)
    {
        static_assert(std::is_same_v<XLEN, RV64> || std::is_same_v<XLEN, RV32>);
        XLEN csr_value = READ_CSR_REG<XLEN>(state, reg_ident);

        const auto & csr_bit_range = pegasus::getCsrBitRange<XLEN>(reg_ident, field_name);
        const XLEN field_lsb = csr_bit_range.first;
        const XLEN field_msb = csr_bit_range.second;
        const XLEN max_msb = std::is_same_v<XLEN, RV64> ? 63 : 31;
        // If field spans entire register, no mask/shift is needed
        if ((field_lsb == 0) && (field_msb >= max_msb))
        {
            POKE_CSR_REG<XLEN>(state, reg_ident, field_value);
        }
        else
        {
            const XLEN mask = ((XLEN(1) << (field_msb - field_lsb + 1)) - 1) << field_lsb;
            csr_value &= ~mask;

            const XLEN new_field_value = field_value << field_lsb;
            csr_value |= new_field_value;

            POKE_CSR_REG<XLEN>(state, reg_ident, csr_value);
        }
    }
} // namespace pegasus<|MERGE_RESOLUTION|>--- conflicted
+++ resolved
@@ -67,11 +67,7 @@
 
             PARAMETER(uint32_t, hart_id, 0, "Hart ID")
             PARAMETER(std::string, isa_string,
-<<<<<<< HEAD
                       std::string("rv64") + DEFAULT_ISA_STR,
-=======
-                      "rv64gbv_zicsr_zifencei_zca_zcd_zcb_zicbop_zicbom_zicboz_zicond_zihintntl_zihintpause",
->>>>>>> 30afb7b0
                       "ISA string")
             PARAMETER(uint32_t, vlen, 256, "Vector register size in bits")
             PARAMETER(std::string, isa_file_path, "mavis_json", "Where are the Mavis isa files?")
